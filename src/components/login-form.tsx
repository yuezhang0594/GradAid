--- conflicted
+++ resolved
@@ -1,9 +1,5 @@
-<<<<<<< HEAD
-import { cn } from "@/lib/utils"
-=======
 import { cn } from "@/lib/utils";
 import { Button } from "@/components/ui/button";
->>>>>>> b884b48e
 import {
   Button,
   Card,
@@ -11,25 +7,17 @@
   CardDescription,
   CardHeader,
   CardTitle,
-<<<<<<< HEAD
   Input,
   Label
 } from "@/components/ui"
 import { Link } from "react-router-dom"
 import { useAuthActions } from "@convex-dev/auth/react";
-import { GitHubLogo } from "@/assets/GitHubLogo";
-import { GoogleLogo } from "@/assets/GoogleLogo";
-=======
-} from "@/components/ui/card";
-import { Input } from "@/components/ui/input";
-import { Label } from "@/components/ui/label";
-import { Link } from "react-router-dom";
-import { useAuthActions } from "@convex-dev/auth/react";
 import { Eye, EyeOff, GithubIcon, Mail } from "lucide-react";
 import { useState } from "react";
 import { Checkbox } from "@/components/ui/checkbox";
 import { motion } from "framer-motion";
->>>>>>> b884b48e
+import { GitHubLogo } from "@/assets/GitHubLogo";
+import { GoogleLogo } from "@/assets/GoogleLogo";
 
 export function LoginForm({
   className,
@@ -41,36 +29,6 @@
   const [showPassword, setShowPassword] = useState(false);
 
   return (
-<<<<<<< HEAD
-    <div className={cn("flex flex-col gap-6", className)} {...props}>
-      <Card>
-        <CardHeader className="text-center">
-          <CardTitle className="text-xl">Welcome back</CardTitle>
-          <CardDescription>
-            Login with your Google or GitHub account
-          </CardDescription>
-        </CardHeader>
-        <CardContent>
-          <form>
-            <div className="grid gap-6">
-              <div className="flex flex-col gap-4">
-                <Button variant="outline" className="w-full"
-                  onClick={() => void signIn("google", { redirectTo: "/dashboard" })}>
-                  <GoogleLogo /> Login with Google
-                </Button>
-                <Button variant="outline" className="w-full"
-                  onClick={() => void signIn("github", { redirectTo: "/dashboard" })}>
-                  <GitHubLogo /> Login with GitHub
-                </Button>
-              </div>
-              <div className="relative text-center text-sm after:absolute after:inset-0 after:top-1/2 after:z-0 after:flex after:items-center after:border-t after:border-border">
-                <span className="relative z-10 bg-background px-2 text-muted-foreground">
-                  Or continue with
-                </span>
-              </div>
-              <div className="grid gap-6">
-                <div className="grid gap-2">
-=======
     // <div
     //   className={cn(
     //     // This CSS creates a full-height container with:
@@ -108,7 +66,6 @@
             <form>
               <div className="flex flex-col gap-6">
                 <div className="grid gap-3">
->>>>>>> b884b48e
                   <Label htmlFor="email">Email</Label>
                   <Input
                     id="email"
@@ -117,19 +74,6 @@
                     required
                   />
                 </div>
-<<<<<<< HEAD
-                <div className="grid gap-2">
-                  <div className="flex items-center">
-                    <Label htmlFor="password">Password</Label>
-                    <a
-                      href="#"
-                      className="ml-auto text-sm underline-offset-4 hover:underline"
-                    >
-                      Forgot your password?
-                    </a>
-                  </div>
-                  <Input id="password" type="password" required />
-=======
                 <div className="grid gap-3">
                   <div className="flex items-center">
                     <Label htmlFor="password">Password</Label>
@@ -161,24 +105,10 @@
                   >
                     Forgot your password?
                   </a>
->>>>>>> b884b48e
                 </div>
                 <Button type="submit" className="w-full">
                   Login
                 </Button>
-<<<<<<< HEAD
-              </div>
-              <div className="mt-4 text-center text-sm">
-                Don&apos;t have an account?{" "}
-                <a href="/signup" className="underline underline-offset-4">
-                  Sign up
-                </a>
-              </div>
-            </div>
-          </form>
-        </CardContent>
-      </Card>
-=======
 
                 <div className="relative">
                   <div className="absolute inset-0 flex items-center">
@@ -218,7 +148,6 @@
           </CardContent>
         </Card>
       </motion.div>
->>>>>>> b884b48e
     </div>
   );
 }