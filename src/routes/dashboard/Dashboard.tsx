--- conflicted
+++ resolved
@@ -13,11 +13,6 @@
 import { useNavigate, useLocation } from "react-router-dom";
 import { ClickableCard } from "@/components/dashboard/clickablecard";
 import { useDashboardData } from "@/hooks/useDashboardData";
-<<<<<<< HEAD
-=======
-// import { Switch } from "@/components/ui/switch";
-// import { Label } from "@/components/ui/label";
->>>>>>> 203afed1
 import { useQuery } from "convex/react";
 import { api } from "#/_generated/api";
 import { Id } from "#/_generated/dataModel";
