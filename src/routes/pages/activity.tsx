import {
  Card,
  CardContent,
  CardHeader,
  CardTitle,
  CardDescription,
} from "@/components/ui/card";
import { Button } from "@/components/ui/button";
import { Badge } from "@/components/ui/badge";
import {
  Activity,
  FileText,
  SparklesIcon,
  Clock,
  Filter,
  ChevronsUpDown,
} from "lucide-react";
import { useQuery } from "convex/react";
import { api } from "#/_generated/api";
import { formatDistanceToNow } from "date-fns";
import { PageWrapper } from "@/components/ui/page-wrapper";
import { useState } from "react";
import {
  DropdownMenu,
  DropdownMenuCheckboxItem,
  DropdownMenuContent,
  DropdownMenuLabel,
  DropdownMenuSeparator,
  DropdownMenuTrigger,
} from "@/components/ui/dropdown-menu";

// Helper function to get icon based on activity type
function getActivityIcon(type: string) {
  switch (type) {
    case "document_edit":
      return <FileText className="h-4 w-4" />;
    case "ai_usage":
      return <SparklesIcon className="h-4 w-4" />;
    case "application_update":
      return <Clock className="h-4 w-4" />;
    default:
      return <Activity className="h-4 w-4" />;
  }
}

export default function ActivityPage() {
  const recentActivities = useQuery(api.userActivity.queries.getRecentActivity, {});
  const activityStats = useQuery(api.userActivity.queries.getActivityStats, {});

  // State for activity filters
  const [selectedFilters, setSelectedFilters] = useState<string[]>([]);

  // Available activity types for filtering
  const activityTypes = [
    { value: "document_edit", label: "Document Edit" },
    { value: "document_status_update", label: "Document Status Update" },
    { value: "application_update", label: "Application Update" },
    { value: "ai_usage", label: "AI Usage" },
    { value: "feedback_submission", label: "Feedback Submission" },
  ];

  // Toggle filter selection
  const toggleFilter = (value: string) => {
    setSelectedFilters((prev) =>
      prev.includes(value)
        ? prev.filter((item) => item !== value)
        : [...prev, value]
    );
  };

  // Clear all filters
  const clearFilters = () => {
    setSelectedFilters([]);
  };

  // Filter activities based on selected filters
  const filteredActivities = recentActivities ? (
    selectedFilters.length > 0
      ? recentActivities.filter((activity) => selectedFilters.includes(activity.type))
      : recentActivities
  ) : [];

  // Show loading state while data is being fetched
  if (!recentActivities || !activityStats) {
    return <PageWrapper title="Recent Activity">Loading activity...</PageWrapper>;
  }

  return (
    <PageWrapper
      title="Recent Activity"
      description={
        <div className="space-y-4">
          <div className="space-y-1">
            <p className="text-muted-foreground">Track your recent actions and progress</p>
          </div>
          <div className="flex items-center justify-end gap-2">
            <DropdownMenu>
              <DropdownMenuTrigger asChild>
                <Button variant="outline" className="flex items-center gap-1">
                  <Filter className="h-4 w-4 mr-1" />
                  {selectedFilters.length > 0 ? `Filtered (${selectedFilters.length})` : "Filter"}
                  <ChevronsUpDown className="h-4 w-4 ml-1" />
                </Button>
              </DropdownMenuTrigger>
              <DropdownMenuContent align="end" className="w-56">
                <DropdownMenuLabel>Filter by Activity Type</DropdownMenuLabel>
                <DropdownMenuSeparator />
                {activityTypes.map((type) => (
                  <DropdownMenuCheckboxItem
                    key={type.value}
                    checked={selectedFilters.includes(type.value)}
                    onCheckedChange={() => toggleFilter(type.value)}
                  >
                    {type.label}
                  </DropdownMenuCheckboxItem>
                ))}
                <DropdownMenuSeparator />
                <div className="p-2">
                  <Button
                    variant="outline"
                    size="sm"
                    className="w-full"
                    onClick={clearFilters}
                    disabled={selectedFilters.length === 0}
                  >
                    Clear Filters
                  </Button>
                </div>
              </DropdownMenuContent>
            </DropdownMenu>
          </div>
        </div>
      }
    >
      <div className="grid gap-4 md:grid-cols-3">
        <Card>
          <CardHeader className="flex flex-row items-center justify-between pb-2">
            <CardTitle className="text-sm font-medium">Today</CardTitle>
            <Activity className="h-4 w-4 text-muted-foreground" />
          </CardHeader>
          <CardContent>
            <div className="text-2xl font-bold">
              {activityStats.today}
            </div>
            <p className="text-xs text-muted-foreground">activities</p>
          </CardContent>
        </Card>

        <Card>
          <CardHeader className="flex flex-row items-center justify-between pb-2">
            <CardTitle className="text-sm font-medium">This Week</CardTitle>
            <Activity className="h-4 w-4 text-muted-foreground" />
          </CardHeader>
          <CardContent>
            <div className="text-2xl font-bold">
              {activityStats.thisWeek}
            </div>
            <p className="text-xs text-muted-foreground">activities</p>
          </CardContent>
        </Card>

        <Card>
          <CardHeader className="flex flex-row items-center justify-between pb-2">
            <CardTitle className="text-sm font-medium">This Month</CardTitle>
            <Activity className="h-4 w-4 text-muted-foreground" />
          </CardHeader>
          <CardContent>
            <div className="text-2xl font-bold">
              {activityStats.thisMonth}
            </div>
            <p className="text-xs text-muted-foreground">activities</p>
          </CardContent>
        </Card>
      </div>

      <Card className="mt-8">
        <CardHeader>
          <CardTitle>Activity Feed</CardTitle>
          <CardDescription>
            {selectedFilters.length > 0
              ? `Showing ${filteredActivities.length} filtered activities`
              : "Your recent actions and updates"}
          </CardDescription>
        </CardHeader>
        <CardContent>
          {filteredActivities.length === 0 ? (
            <div className="text-center py-8 text-muted-foreground">
              No activities match your filter criteria
            </div>
          ) : (
            <div className="space-y-8">
              {filteredActivities.map((activity) => (
                <div
                  key={activity._id}
                  className="flex items-start space-x-4 border-b pb-8 last:border-0 last:pb-0"
                >
                  <div className="rounded-full bg-secondary p-2">
                    {getActivityIcon(activity.type)}
                  </div>
<<<<<<< HEAD
                  <p className="text-sm text-muted-foreground">
                    {activity.description}
                  </p>
                  <div className="flex gap-2 mt-2">
                    {activity.metadata.applicationId && (
                      <Badge variant="outline">Application Update</Badge>
                    )}
                    {activity.metadata.documentId && (
                      <Badge variant="outline">Document Update</Badge>
                    )}
                    {activity.metadata.creditsUsed && (
                      <Badge variant="outline">
                        {activity.metadata.creditsUsed} credits used
                      </Badge>
                    )}
                    {activity.metadata.oldStatus && activity.metadata.newStatus && (
                      <Badge variant="outline">
                        Status: {activity.metadata.oldStatus} → {activity.metadata.newStatus}
                      </Badge>
                    )}
                    {activity.metadata.oldProgress !== undefined && activity.metadata.newProgress !== undefined && (
                      <Badge variant="outline">
                        Progress: {activity.metadata.oldProgress}% → {activity.metadata.newProgress}%
=======
                  <div className="space-y-1 flex-1">
                    <div className="flex items-center justify-between">
                      <p className="text-sm font-medium leading-none">
                        {activity.type.replace(/_/g, " ").replace(/\b\w/g, (l) => l.toUpperCase())}
                      </p>
                      <Badge variant="secondary">
                        {formatDistanceToNow(new Date(activity.timestamp), { addSuffix: true })}
>>>>>>> 203afed1
                      </Badge>
                    </div>
                    <p className="text-sm text-muted-foreground">
                      {activity.description}
                    </p>
                    <div className="flex gap-2 mt-2">
                      {activity.metadata.applicationId && (
                        <Badge variant="outline">Application Update</Badge>
                      )}
                      {activity.metadata.documentId && (
                        <Badge variant="outline">Document Update</Badge>
                      )}
                      {activity.metadata.creditsUsed && (
                        <Badge variant="outline">
                          {activity.metadata.creditsUsed} credits used
                        </Badge>
                      )}
                      {activity.metadata.oldStatus && activity.metadata.newStatus && (
                        <Badge variant="outline">
                          Status: {activity.metadata.oldStatus} → {activity.metadata.newStatus}
                        </Badge>
                      )}
                      {activity.metadata.oldProgress !== undefined &&
                        activity.metadata.newProgress !== undefined && (
                          <Badge variant="outline">
                            Progress: {activity.metadata.oldProgress}% → {activity.metadata.newProgress}%
                          </Badge>
                        )}
                    </div>
                  </div>
                </div>
              ))}
            </div>
          )}
        </CardContent>
      </Card>
    </PageWrapper>
  );
}<|MERGE_RESOLUTION|>--- conflicted
+++ resolved
@@ -197,31 +197,6 @@
                   <div className="rounded-full bg-secondary p-2">
                     {getActivityIcon(activity.type)}
                   </div>
-<<<<<<< HEAD
-                  <p className="text-sm text-muted-foreground">
-                    {activity.description}
-                  </p>
-                  <div className="flex gap-2 mt-2">
-                    {activity.metadata.applicationId && (
-                      <Badge variant="outline">Application Update</Badge>
-                    )}
-                    {activity.metadata.documentId && (
-                      <Badge variant="outline">Document Update</Badge>
-                    )}
-                    {activity.metadata.creditsUsed && (
-                      <Badge variant="outline">
-                        {activity.metadata.creditsUsed} credits used
-                      </Badge>
-                    )}
-                    {activity.metadata.oldStatus && activity.metadata.newStatus && (
-                      <Badge variant="outline">
-                        Status: {activity.metadata.oldStatus} → {activity.metadata.newStatus}
-                      </Badge>
-                    )}
-                    {activity.metadata.oldProgress !== undefined && activity.metadata.newProgress !== undefined && (
-                      <Badge variant="outline">
-                        Progress: {activity.metadata.oldProgress}% → {activity.metadata.newProgress}%
-=======
                   <div className="space-y-1 flex-1">
                     <div className="flex items-center justify-between">
                       <p className="text-sm font-medium leading-none">
@@ -229,7 +204,6 @@
                       </p>
                       <Badge variant="secondary">
                         {formatDistanceToNow(new Date(activity.timestamp), { addSuffix: true })}
->>>>>>> 203afed1
                       </Badge>
                     </div>
                     <p className="text-sm text-muted-foreground">
