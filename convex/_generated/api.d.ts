/* eslint-disable */
/**
 * Generated `api` utility.
 *
 * THIS CODE IS AUTOMATICALLY GENERATED.
 *
 * To regenerate, run `npx convex dev`.
 * @module
 */

import type {
  ApiFromModules,
  FilterApi,
  FunctionReference,
} from "convex/server";
import type * as aiCredits_model from "../aiCredits/model.js";
import type * as aiCredits_mutations from "../aiCredits/mutations.js";
import type * as aiCredits_queries from "../aiCredits/queries.js";
import type * as applications_model from "../applications/model.js";
import type * as applications_mutations from "../applications/mutations.js";
import type * as applications_queries from "../applications/queries.js";
import type * as applications_timeline from "../applications/timeline.js";
import type * as dashboard_model from "../dashboard/model.js";
import type * as dashboard_queries from "../dashboard/queries.js";
import type * as documents_model from "../documents/model.js";
import type * as documents_mutations from "../documents/mutations.js";
import type * as documents_queries from "../documents/queries.js";
import type * as feedback from "../feedback.js";
import type * as http from "../http.js";
import type * as init from "../init.js";
<<<<<<< HEAD
import type * as init_prod from "../init_prod.js";
import type * as profile from "../profile.js";
import type * as programs_favorites from "../programs/favorites.js";
import type * as programs_mutations from "../programs/mutations.js";
import type * as programs_queries from "../programs/queries.js";
import type * as programs_search from "../programs/search.js";
import type * as resend from "../resend.js";
import type * as universities_queries from "../universities/queries.js";
=======
import type * as programs_favorites from "../programs/favorites.js";
import type * as programs_model from "../programs/model.js";
import type * as programs_queries from "../programs/queries.js";
import type * as resend from "../resend.js";
import type * as search_model from "../search/model.js";
import type * as search_search from "../search/search.js";
import type * as services_llm from "../services/llm.js";
import type * as universities_model from "../universities/model.js";
import type * as universities_queries from "../universities/queries.js";
import type * as userActivity_model from "../userActivity/model.js";
>>>>>>> 69df8dc0
import type * as userActivity_queries from "../userActivity/queries.js";
import type * as userProfiles_mutations from "../userProfiles/mutations.js";
import type * as userProfiles_queries from "../userProfiles/queries.js";
import type * as users from "../users.js";
import type * as validators from "../validators.js";

/**
 * A utility for referencing Convex functions in your app's API.
 *
 * Usage:
 * ```js
 * const myFunctionReference = api.myModule.myFunction;
 * ```
 */
declare const fullApi: ApiFromModules<{
  "aiCredits/model": typeof aiCredits_model;
  "aiCredits/mutations": typeof aiCredits_mutations;
  "aiCredits/queries": typeof aiCredits_queries;
  "applications/model": typeof applications_model;
  "applications/mutations": typeof applications_mutations;
  "applications/queries": typeof applications_queries;
  "applications/timeline": typeof applications_timeline;
  "dashboard/model": typeof dashboard_model;
  "dashboard/queries": typeof dashboard_queries;
  "documents/model": typeof documents_model;
  "documents/mutations": typeof documents_mutations;
  "documents/queries": typeof documents_queries;
  feedback: typeof feedback;
  http: typeof http;
  init: typeof init;
<<<<<<< HEAD
  init_prod: typeof init_prod;
  profile: typeof profile;
  "programs/favorites": typeof programs_favorites;
  "programs/mutations": typeof programs_mutations;
  "programs/queries": typeof programs_queries;
  "programs/search": typeof programs_search;
  resend: typeof resend;
  "universities/queries": typeof universities_queries;
=======
  "programs/favorites": typeof programs_favorites;
  "programs/model": typeof programs_model;
  "programs/queries": typeof programs_queries;
  resend: typeof resend;
  "search/model": typeof search_model;
  "search/search": typeof search_search;
  "services/llm": typeof services_llm;
  "universities/model": typeof universities_model;
  "universities/queries": typeof universities_queries;
  "userActivity/model": typeof userActivity_model;
>>>>>>> 69df8dc0
  "userActivity/queries": typeof userActivity_queries;
  "userProfiles/mutations": typeof userProfiles_mutations;
  "userProfiles/queries": typeof userProfiles_queries;
  users: typeof users;
  validators: typeof validators;
}>;
export declare const api: FilterApi<
  typeof fullApi,
  FunctionReference<any, "public">
>;
export declare const internal: FilterApi<
  typeof fullApi,
  FunctionReference<any, "internal">
>;<|MERGE_RESOLUTION|>--- conflicted
+++ resolved
@@ -28,18 +28,10 @@
 import type * as feedback from "../feedback.js";
 import type * as http from "../http.js";
 import type * as init from "../init.js";
-<<<<<<< HEAD
 import type * as init_prod from "../init_prod.js";
-import type * as profile from "../profile.js";
-import type * as programs_favorites from "../programs/favorites.js";
-import type * as programs_mutations from "../programs/mutations.js";
-import type * as programs_queries from "../programs/queries.js";
-import type * as programs_search from "../programs/search.js";
-import type * as resend from "../resend.js";
-import type * as universities_queries from "../universities/queries.js";
-=======
 import type * as programs_favorites from "../programs/favorites.js";
 import type * as programs_model from "../programs/model.js";
+import type * as programs_mutations from "../programs/mutations.js";
 import type * as programs_queries from "../programs/queries.js";
 import type * as resend from "../resend.js";
 import type * as search_model from "../search/model.js";
@@ -48,7 +40,6 @@
 import type * as universities_model from "../universities/model.js";
 import type * as universities_queries from "../universities/queries.js";
 import type * as userActivity_model from "../userActivity/model.js";
->>>>>>> 69df8dc0
 import type * as userActivity_queries from "../userActivity/queries.js";
 import type * as userProfiles_mutations from "../userProfiles/mutations.js";
 import type * as userProfiles_queries from "../userProfiles/queries.js";
@@ -79,18 +70,10 @@
   feedback: typeof feedback;
   http: typeof http;
   init: typeof init;
-<<<<<<< HEAD
   init_prod: typeof init_prod;
-  profile: typeof profile;
-  "programs/favorites": typeof programs_favorites;
-  "programs/mutations": typeof programs_mutations;
-  "programs/queries": typeof programs_queries;
-  "programs/search": typeof programs_search;
-  resend: typeof resend;
-  "universities/queries": typeof universities_queries;
-=======
   "programs/favorites": typeof programs_favorites;
   "programs/model": typeof programs_model;
+  "programs/mutations": typeof programs_mutations;
   "programs/queries": typeof programs_queries;
   resend: typeof resend;
   "search/model": typeof search_model;
@@ -99,7 +82,6 @@
   "universities/model": typeof universities_model;
   "universities/queries": typeof universities_queries;
   "userActivity/model": typeof userActivity_model;
->>>>>>> 69df8dc0
   "userActivity/queries": typeof userActivity_queries;
   "userProfiles/mutations": typeof userProfiles_mutations;
   "userProfiles/queries": typeof userProfiles_queries;
